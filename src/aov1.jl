"""
    aov1(x, Y)
<<<<<<< HEAD
    One-factor ANOVA test.
=======
One-factor ANOVA test.
>>>>>>> 05185f47
* `x` : Univariate categorical (factor) data (n).
* `Y` : Y-data (n, q).

## Examples
```julia
using JchemoData, JLD2
path_jdat = dirname(dirname(pathof(JchemoData)))
db = joinpath(path_jdat, "data/iris.jld2") 
@load db dat
pnames(dat)
@head dat.X
x = dat.X[:, 5]
Y = dat.X[:, 1:4]
tab(x) 

res = aov1(x, Y) ;
pnames(res)
res.SSF
res.SSR 
res.F 
res.pval
```
""" 
function aov1(x, Y)
    Y = ensure_mat(Y)
    Q = eltype(Y)
    n = length(x)
    tabx = tab(x)
    lev = tabx.keys
    ni = tabx.vals
    nlev = length(lev)
    Xdummy = dummy(x, Q).Y
    Yc = fcenter(Y, colmean(Y))
    fm = mlr(Xdummy, Yc) ;
    pred = predict(fm, Xdummy).pred
    SSF = sum((pred.^2); dims = 1)   # = colvar(pred) * n
    SSR = ssr(pred, Yc)
    df_fact = nlev - 1 
    df_res = n - nlev
    MSF = SSF / df_fact
    MSR = SSR / df_res
    F = MSF ./ MSR
    d = Distributions.FDist(df_fact, df_res)
    pval = Distributions.ccdf(d, F)
    (SSF = SSF, SSR, df_fact, df_res, F, pval, lev, ni)
end<|MERGE_RESOLUTION|>--- conflicted
+++ resolved
@@ -1,11 +1,8 @@
 """
     aov1(x, Y)
-<<<<<<< HEAD
     One-factor ANOVA test.
-=======
-One-factor ANOVA test.
->>>>>>> 05185f47
-* `x` : Univariate categorical (factor) data (n).
+* `x` : Univariate categorical (factor) 
+    data (n).
 * `Y` : Y-data (n, q).
 
 ## Examples
