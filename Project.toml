name = "Jchemo"
uuid = "fbca9394-dd0a-4d1c-b066-ae75f6ef1ad5"
authors = ["Matthieu Lesnoff <matthieu.lesnoff@gmail.com>"]
version = "0.1.6"

[deps]
CairoMakie = "13f3f980-e62b-5c42-98c6-ff1f3baf88f0"
Clustering = "aaaa29a8-35af-508c-8bc3-b662a17a0fe5"
DataFrames = "a93c6f00-e57d-5684-b7b6-d8193f3e46c0"
DataInterpolations = "82cc6244-b520-54b8-b5a6-8a565e85f1d0"
Distances = "b4f34e82-e78d-54a5-968a-f98e89d6e8f7"
Distributions = "31c24e10-a181-5473-b8eb-7969acd0382f"
HypothesisTests = "09f84164-cd44-5f33-b23f-e6b0d136a0d5"
ImageFiltering = "6a3955dd-da59-5b1f-98d4-e7296123deb5"
Interpolations = "a98d9a8b-a2ab-59e6-89dd-64a1c18fca59"
LIBSVM = "b1bec4e5-fd48-53fe-b0cb-9723c09d164b"
LinearAlgebra = "37e2e46d-f89d-539d-b4ee-838fcccc9c8e"
NearestNeighbors = "b8a86587-4115-5ab1-83bc-aa920d37bbce"
Random = "9a3f8284-a2c9-5f02-9a11-845980a1fd5c"
SparseArrays = "2f01184e-e22b-5df5-ae63-d93ebab69eaf"
Statistics = "10745b16-79ce-11e8-11f9-7d13ad32a3b2"
StatsBase = "2913bbd2-ae8a-5f71-8c99-4fb6c76f3a91"
XGBoost = "009559a3-9522-5dbb-924b-0b6ed2b22bb9"

[compat]
<<<<<<< HEAD
DataFrames = "1"
=======
LIBSVM = "0.8"
HypothesisTests = "0.10"
DataInterpolations = "3"
ImageFiltering = "0.7"
StatsBase = "0.33"
CairoMakie = "0.9"
NearestNeighbors = "0.4"
>>>>>>> 3b01ba9a
julia = "^1"

[extras]
Test = "8dfed614-e22c-5e08-85e1-65c5234f0b40"

[targets]
test = ["Test"]<|MERGE_RESOLUTION|>--- conflicted
+++ resolved
@@ -23,9 +23,7 @@
 XGBoost = "009559a3-9522-5dbb-924b-0b6ed2b22bb9"
 
 [compat]
-<<<<<<< HEAD
 DataFrames = "1"
-=======
 LIBSVM = "0.8"
 HypothesisTests = "0.10"
 DataInterpolations = "3"
@@ -33,7 +31,6 @@
 StatsBase = "0.33"
 CairoMakie = "0.9"
 NearestNeighbors = "0.4"
->>>>>>> 3b01ba9a
 julia = "^1"
 
 [extras]
