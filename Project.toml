--- conflicted
+++ resolved
@@ -23,13 +23,10 @@
 XGBoost = "009559a3-9522-5dbb-924b-0b6ed2b22bb9"
 
 [compat]
-<<<<<<< HEAD
 ImageFiltering = "0.7"
-=======
 StatsBase = "0.33"
 CairoMakie = "0.9"
 NearestNeighbors = "0.4"
->>>>>>> 396ca4b4
 julia = "^1"
 
 [extras]
