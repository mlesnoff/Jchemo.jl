--- conflicted
+++ resolved
@@ -23,9 +23,7 @@
 XGBoost = "009559a3-9522-5dbb-924b-0b6ed2b22bb9"
 
 [compat]
-<<<<<<< HEAD
 Interpolations = "0.14"
-=======
 XGBoost = "1"
 Distances = "0.10"
 Clustering = "0.14"
@@ -37,7 +35,6 @@
 StatsBase = "0.33"
 CairoMakie = "0.9"
 NearestNeighbors = "0.4"
->>>>>>> bc8938f7
 julia = "^1"
 
 [extras]
