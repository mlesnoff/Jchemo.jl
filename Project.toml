name = "Jchemo"
uuid = "fbca9394-dd0a-4d1c-b066-ae75f6ef1ad5"
authors = ["Matthieu Lesnoff <matthieu.lesnoff@gmail.com>"]
version = "0.1.6"

[deps]
CairoMakie = "13f3f980-e62b-5c42-98c6-ff1f3baf88f0"
Clustering = "aaaa29a8-35af-508c-8bc3-b662a17a0fe5"
DataFrames = "a93c6f00-e57d-5684-b7b6-d8193f3e46c0"
DataInterpolations = "82cc6244-b520-54b8-b5a6-8a565e85f1d0"
Distances = "b4f34e82-e78d-54a5-968a-f98e89d6e8f7"
Distributions = "31c24e10-a181-5473-b8eb-7969acd0382f"
HypothesisTests = "09f84164-cd44-5f33-b23f-e6b0d136a0d5"
ImageFiltering = "6a3955dd-da59-5b1f-98d4-e7296123deb5"
Interpolations = "a98d9a8b-a2ab-59e6-89dd-64a1c18fca59"
LIBSVM = "b1bec4e5-fd48-53fe-b0cb-9723c09d164b"
LinearAlgebra = "37e2e46d-f89d-539d-b4ee-838fcccc9c8e"
NearestNeighbors = "b8a86587-4115-5ab1-83bc-aa920d37bbce"
Random = "9a3f8284-a2c9-5f02-9a11-845980a1fd5c"
SparseArrays = "2f01184e-e22b-5df5-ae63-d93ebab69eaf"
Statistics = "10745b16-79ce-11e8-11f9-7d13ad32a3b2"
StatsBase = "2913bbd2-ae8a-5f71-8c99-4fb6c76f3a91"
XGBoost = "009559a3-9522-5dbb-924b-0b6ed2b22bb9"

[compat]
<<<<<<< HEAD
HypothesisTests = "0.10"
=======
DataInterpolations = "3"
ImageFiltering = "0.7"
StatsBase = "0.33"
CairoMakie = "0.9"
NearestNeighbors = "0.4"
>>>>>>> c44c4c71
julia = "^1"

[extras]
Test = "8dfed614-e22c-5e08-85e1-65c5234f0b40"

[targets]
test = ["Test"]<|MERGE_RESOLUTION|>--- conflicted
+++ resolved
@@ -23,15 +23,12 @@
 XGBoost = "009559a3-9522-5dbb-924b-0b6ed2b22bb9"
 
 [compat]
-<<<<<<< HEAD
 HypothesisTests = "0.10"
-=======
 DataInterpolations = "3"
 ImageFiltering = "0.7"
 StatsBase = "0.33"
 CairoMakie = "0.9"
 NearestNeighbors = "0.4"
->>>>>>> c44c4c71
 julia = "^1"
 
 [extras]
