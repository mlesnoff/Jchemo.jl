--- conflicted
+++ resolved
@@ -23,9 +23,7 @@
 XGBoost = "009559a3-9522-5dbb-924b-0b6ed2b22bb9"
 
 [compat]
-<<<<<<< HEAD
 Distributions = "0.25"
-=======
 Interpolations = "0.14"
 XGBoost = "1"
 Distances = "0.10"
@@ -38,7 +36,6 @@
 StatsBase = "0.33"
 CairoMakie = "0.9"
 NearestNeighbors = "0.4"
->>>>>>> 8c71a744
 julia = "^1"
 
 [extras]
