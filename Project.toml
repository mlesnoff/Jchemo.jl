name = "Jchemo"
uuid = "fbca9394-dd0a-4d1c-b066-ae75f6ef1ad5"
authors = ["Matthieu Lesnoff <matthieu.lesnoff@gmail.com>"]
version = "0.1.6"

[deps]
CairoMakie = "13f3f980-e62b-5c42-98c6-ff1f3baf88f0"
Clustering = "aaaa29a8-35af-508c-8bc3-b662a17a0fe5"
DataFrames = "a93c6f00-e57d-5684-b7b6-d8193f3e46c0"
DataInterpolations = "82cc6244-b520-54b8-b5a6-8a565e85f1d0"
Distances = "b4f34e82-e78d-54a5-968a-f98e89d6e8f7"
Distributions = "31c24e10-a181-5473-b8eb-7969acd0382f"
HypothesisTests = "09f84164-cd44-5f33-b23f-e6b0d136a0d5"
ImageFiltering = "6a3955dd-da59-5b1f-98d4-e7296123deb5"
Interpolations = "a98d9a8b-a2ab-59e6-89dd-64a1c18fca59"
LIBSVM = "b1bec4e5-fd48-53fe-b0cb-9723c09d164b"
LinearAlgebra = "37e2e46d-f89d-539d-b4ee-838fcccc9c8e"
NearestNeighbors = "b8a86587-4115-5ab1-83bc-aa920d37bbce"
Random = "9a3f8284-a2c9-5f02-9a11-845980a1fd5c"
SparseArrays = "2f01184e-e22b-5df5-ae63-d93ebab69eaf"
Statistics = "10745b16-79ce-11e8-11f9-7d13ad32a3b2"
StatsBase = "2913bbd2-ae8a-5f71-8c99-4fb6c76f3a91"
XGBoost = "009559a3-9522-5dbb-924b-0b6ed2b22bb9"

[compat]
<<<<<<< HEAD
Distances = "0.10"
=======
Clustering = "0.14"
DataFrames = "1"
LIBSVM = "0.8"
HypothesisTests = "0.10"
DataInterpolations = "3"
ImageFiltering = "0.7"
StatsBase = "0.33"
CairoMakie = "0.9"
NearestNeighbors = "0.4"
>>>>>>> fe3ec75c
julia = "^1"

[extras]
Test = "8dfed614-e22c-5e08-85e1-65c5234f0b40"

[targets]
test = ["Test"]<|MERGE_RESOLUTION|>--- conflicted
+++ resolved
@@ -23,9 +23,7 @@
 XGBoost = "009559a3-9522-5dbb-924b-0b6ed2b22bb9"
 
 [compat]
-<<<<<<< HEAD
 Distances = "0.10"
-=======
 Clustering = "0.14"
 DataFrames = "1"
 LIBSVM = "0.8"
@@ -35,7 +33,6 @@
 StatsBase = "0.33"
 CairoMakie = "0.9"
 NearestNeighbors = "0.4"
->>>>>>> fe3ec75c
 julia = "^1"
 
 [extras]
